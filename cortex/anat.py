"""Contains functions for making a whitematter mask
"""
import shutil
import tempfile
import subprocess as sp

import numpy as np
<<<<<<< HEAD
=======
import nibabel

#from . import utils
>>>>>>> c6d9333f
from .database import db
from .options import config
from .xfm import Transform

fsl_prefix = config.get('basic', 'fsl_prefix')


def brainmask(outfile, subject):
    raw = db.get_anat(subject, type='raw').get_filename()
    print('Brain masking anatomical...')
    cmd = '{fsl_prefix}bet {raw} {bet} -B -v'.format(fsl_prefix=fsl_prefix, raw=raw, bet=outfile)
    assert sp.call(cmd, shell=True) == 0, "Error calling fsl-bet"

def whitematter(outfile, subject, do_voxelize=False):
    try:
        if not do_voxelize:
            raise IOError
        else:
            voxelize(outfile, subject, surf="wm")
    except IOError:
        bet = db.get_anat(subject, type='brainmask').get_filename()
        try:
            cache = tempfile.mkdtemp()
            print("Segmenting the brain...")
            cmd = '{fsl_prefix}fast -o {cache}/fast {bet}'.format(fsl_prefix=fsl_prefix, cache=cache, bet=bet)
            assert sp.call(cmd, shell=True) == 0, "Error calling fsl-fast"
<<<<<<< HEAD
            cmd = '{fsl_prefix}fslmaths {cache}/fast_pve_2 -thr 0.5 -bin {out}'.format(fsl_prefix=fsl_prefix, cache=cache, out=outfile)
=======

            wmfl = 'fast_pve_2'
            arr = np.asarray(nibabel.load('{cache}/{wmseg}.nii.gz'.format(cache=cache,wmseg=wmfl)).get_data())
            if arr.sum() == 0:
                from warnings import warn
                warn('"fsl-fast" with default settings failed. Trying no pve, no bias correction...')
                cmd = 'fsl5.0-fast -g --nopve --nobias -o {cache}/fast {bet}'.format(cache=cache, bet=bet)
                assert sp.call(cmd, shell=True) == 0, "Error calling fsl-fast"
                wmfl = 'fast_seg_2'

            cmd = 'fsl5.0-fslmaths {cache}/{wmfl} -thr 0.5 -bin {out}'.format(cache=cache, wmfl=wmfl, out=outfile)
>>>>>>> c6d9333f
            assert sp.call(cmd, shell=True) == 0, 'Error calling fsl-maths'

            # check generated mask succeeded
            arr = np.asarray(nibabel.load('{outfl}'.format(outfl=outfile)).get_data())
            assert arr.sum() >= 0, 'Error with generated whitematter mask.'

        finally:
            shutil.rmtree(cache)

def voxelize(outfile, subject, surf='wm', mp=True):
    '''Voxelize the whitematter surface to generate the white matter mask'''
    from . import polyutils
    nib = db.get_anat(subject, "raw")
    shape = nib.get_shape()
    vox = np.zeros(shape, dtype=bool)
    for pts, polys in db.get_surf(subject, surf, nudge=False):
        xfm = Transform(np.linalg.inv(nib.get_affine()), nib)
        vox += polyutils.voxelize(xfm(pts), polys, shape=shape, center=(0,0,0), mp=mp).astype('bool')
        
    nib = nibabel.Nifti1Image(vox, nib.get_affine(), header=nib.get_header())
    nib.to_filename(outfile)

    return vox.T<|MERGE_RESOLUTION|>--- conflicted
+++ resolved
@@ -5,12 +5,9 @@
 import subprocess as sp
 
 import numpy as np
-<<<<<<< HEAD
-=======
 import nibabel
 
 #from . import utils
->>>>>>> c6d9333f
 from .database import db
 from .options import config
 from .xfm import Transform
@@ -37,21 +34,17 @@
             print("Segmenting the brain...")
             cmd = '{fsl_prefix}fast -o {cache}/fast {bet}'.format(fsl_prefix=fsl_prefix, cache=cache, bet=bet)
             assert sp.call(cmd, shell=True) == 0, "Error calling fsl-fast"
-<<<<<<< HEAD
-            cmd = '{fsl_prefix}fslmaths {cache}/fast_pve_2 -thr 0.5 -bin {out}'.format(fsl_prefix=fsl_prefix, cache=cache, out=outfile)
-=======
 
             wmfl = 'fast_pve_2'
             arr = np.asarray(nibabel.load('{cache}/{wmseg}.nii.gz'.format(cache=cache,wmseg=wmfl)).get_data())
             if arr.sum() == 0:
                 from warnings import warn
                 warn('"fsl-fast" with default settings failed. Trying no pve, no bias correction...')
-                cmd = 'fsl5.0-fast -g --nopve --nobias -o {cache}/fast {bet}'.format(cache=cache, bet=bet)
+                cmd = '{fsl_prefix}fast -g --nopve --nobias -o {cache}/fast {bet}'.format(fsl_prefix=fsl_prefix, cache=cache, bet=bet)
                 assert sp.call(cmd, shell=True) == 0, "Error calling fsl-fast"
                 wmfl = 'fast_seg_2'
 
-            cmd = 'fsl5.0-fslmaths {cache}/{wmfl} -thr 0.5 -bin {out}'.format(cache=cache, wmfl=wmfl, out=outfile)
->>>>>>> c6d9333f
+            cmd = '{fsl_prefix}fslmaths {cache}/{wmfl} -thr 0.5 -bin {out}'.format(fsl_prefix=fsl_prefix, cache=cache, wmfl=wmfl, out=outfile)
             assert sp.call(cmd, shell=True) == 0, 'Error calling fsl-maths'
 
             # check generated mask succeeded
