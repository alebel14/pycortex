'''Generates the OpenCTM file that holds the brain mesh for the webgl viewer. 
This ctm file contains the following information:

pts, polys
  Forms the base of the brain mesh, in the fiducial space

morphTarget%d
  Holds additional surfaces (inflated, etc) as morphTargets for three.js.
  Morphtargets are normalized to the same extent as the fiducial, for better
  morphing effect.

uv
  Actually stores the raw flatmap coordinates, unnormalized. Normalization is handled
  in javascript, in the load function
'''
import os
import sys
import json
import tempfile
from six import string_types
import numpy as np
from scipy.spatial import cKDTree

from .database import db
from .utils import get_cortical_mask, get_mapper, get_dropout
from . import polyutils
from .openctm import CTMfile

class BrainCTM(object):
    def __init__(self, subject, decimate=False):
        self.subject = subject
        self.types = []

        left, right = db.get_surf(subject, "fiducial")
        try:
            fleft, fright = db.get_surf(subject, "flat", nudge=True, merge=False)
        except IOError:
            fleft = None

        if decimate:
            try:
                pleft, pright = db.get_surf(subject, "pia")
                self.left = DecimatedHemi(left[0], left[1], fleft[1], pia=pleft[0])
                self.right = DecimatedHemi(right[0], right[1], fright[1], pia=pright[0])
                self.addSurf("wm", addtype=False, renorm=False)
            except IOError:
                self.left = DecimatedHemi(left[0], left[1], fleft[1])
                self.right = DecimatedHemi(right[0], right[1], fright[1])
        else:
            try:
                pleft, pright = db.get_surf(subject, "pia")
                wleft, wright = db.get_surf(subject, "wm")
                self.left = Hemi(pleft[0], left[1])
                self.right = Hemi(pright[0], right[1])
                self.addSurf("wm", addtype=False, renorm=False)
            except IOError:
                self.left = Hemi(left[0], left[1])
                self.right = Hemi(right[0], right[1])

            if fleft is not None:
                #set medial wall
                for hemi, ptpoly in ([self.left, fleft], [self.right, fright]):
                    # fidpolys = set(tuple(f) for f in polyutils.sort_polys(hemi.polys))
                    # flatpolys = set(tuple(f) for f in polyutils.sort_polys(ptpoly[1]))
                    # medial_verts = set(np.ravel(list(fidpolys - flatpolys)))
                    medial_verts = set(hemi.polys.ravel()) - set(ptpoly[1].ravel())
                    hemi.aux[list(medial_verts), 0] = 1

                    connected = [set() for _ in range(len(ptpoly[0]))]
                    for p1, p2, p3 in hemi.polys:
                        if p1 not in medial_verts:
                            connected[p2].add(p1)
                            connected[p3].add(p1)
                        if p2 not in medial_verts:
                            connected[p1].add(p2)
                            connected[p3].add(p2)
                        if p3 not in medial_verts:
                            connected[p1].add(p3)
                            connected[p2].add(p3)

                    #move the medial wall vertices out of the flatmap
                    for vert in medial_verts:
                        candidates = connected[vert]
                        if len(candidates) > 0:
                            ptpoly[0][vert] = ptpoly[0][candidates.pop()]
                        else:
                            ptpoly[0][vert] = 0

        #Find the flatmap limits
        if fleft is not None:
            flatmerge = np.vstack([fleft[0][:,:2], fright[0][:,:2]])
            fmin, fmax = flatmerge.min(0), flatmerge.max(0)
<<<<<<< HEAD
            self.flatlims = [float(x) for x in -fmin], [float(x) for x in fmax-fmin]
=======
            #self.flatlims = map(float, -fmin), map(float, fmax-fmin)
            self.flatlims = float(-fmin), float(fmax-fmin)
>>>>>>> 17fc26ee

            self.left.setFlat(fleft[0])
            self.right.setFlat(fright[0])
        else:
            self.flatlims = None

    def addSurf(self, typename, addtype=True, **kwargs):
        left, right = db.get_surf(self.subject, typename, nudge=False, merge=False)
        self.left.addSurf(left[0], typename, **kwargs)
        self.right.addSurf(right[0], typename, **kwargs)
        if addtype:
            self.types.append(typename)

    def addCurvature(self, **kwargs):
        npz = db.get_surfinfo(self.subject, type='curvature', **kwargs)
        try:
            self.left.aux[:,1] = npz.left[self.left.mask]
            self.right.aux[:,1] = npz.right[self.right.mask]
        except AttributeError:
            self.left.aux[:,1] = npz.left
            self.right.aux[:,1] = npz.right

    def save(self, path, method='mg2', **kwargs):
        """Save CTM file for static html display. 

        Parameters
        ----------
        path : string
            File path for cached ctm file to save
        method : idkwtf
        xxx disp_layers : tuple|list
        xxx    list of strings; names of layers from rois.svg to show
        xxx extra_disp : tuple
        xxx    (svgfile,[layers]) - tuple of (external display .svg filename, [list_of,layers_in_file,to_display])
        """
        ctmname = path + ".ctm"
        svgname = path + ".svg"
        jsname = path + ".json"
        mapname = path + ".npz"

        # Save CTM concatenation
        (lpts, _, _), lbin = self.left.save(method=method, **kwargs)
        (rpts, _, _), rbin = self.right.save(method=method, **kwargs)

        offsets = [0]
        with open(path+'.ctm', 'wb') as fp:
            fp.write(lbin)
            offsets.append(fp.tell())
            fp.write(rbin)

        # Save the JSON descriptor | Need to add to this for extra_disp?
        jsdict = dict(rois=os.path.split(svgname)[1],
                      data=os.path.split(ctmname)[1],
                      names=self.types, 
                      materials=[],
                      offsets=offsets)
        if self.flatlims is not None:
            jsdict['flatlims'] = self.flatlims
        json.dump(jsdict, open(jsname, 'w'))

        # Compute and save the index map
        if method != 'raw':
            ptmap, inverse = [], []
            for hemi, pts in zip([self.left, self.right], [lpts, rpts]):
                kdt = cKDTree(hemi.pts)
                diff, idx = kdt.query(pts)
                ptmap.append(idx)
                inverse.append(idx.argsort())
        else:
            ptmap = inverse = np.arange(len(self.left.ctm)), np.arange(len(self.right.ctm))

        np.savez(mapname, 
            index=np.hstack([ptmap[0], ptmap[1]+len(ptmap[0])]), 
            inverse=np.hstack([inverse[0], inverse[1]+len(inverse[0])]))

        # Save the SVG with remapped indices (map 2D flatmap locations to vertices)
        if self.left.flat is not None:
            flatpts = np.vstack([self.left.flat, self.right.flat])
            svg = db.get_overlay(self.subject, pts=flatpts) # PROBLEM HERE
            
            # assign coordinates in left hemisphere negative values
            with open(svgname, "w") as fp:
                for element in svg.svg.findall(".//{http://www.w3.org/2000/svg}text"):
                    idx = int(element.attrib["data-ptidx"])
                    if idx < len(inverse[0]):
                        idx = inverse[0][idx]
                    else:
                        idx -= len(inverse[0])
                        idx = inverse[1][idx] + len(inverse[0])
                    element.attrib["data-ptidx"] = str(idx)
                fp.write(svg.toxml())
        return ptmap

class Hemi(object):
    def __init__(self, pts, polys, norms=None):
        self.tf = tempfile.NamedTemporaryFile()
        if six.PY3:
            print("Converting tf.name to bytes for python 3")
            self.tf.name = bytes(self.tf.name, 'ascii')
        self.ctm = CTMfile(self.tf.name, "w")

        self.ctm.setMesh(pts.astype(np.float32),
                         polys.astype(np.uint32),
                         norms=norms)

        self.pts = pts
        self.polys = polys
        self.flat = None
        self.surfs = {}
        self.aux = np.zeros((len(self.ctm), 4))

    def addSurf(self, pts, name, renorm=True):
        '''Scales the in-between surfaces to be same scale as fiducial'''
        if renorm:
            norm = (pts - pts.min(0)) / (pts.max(0) - pts.min(0))
            rnorm = norm * (self.pts.max(0) - self.pts.min(0)) + self.pts.min(0)
        else:
            rnorm = pts

        attrib = np.hstack([rnorm, np.zeros((len(rnorm),1))])
        self.surfs[name] = attrib
        self.ctm.addAttrib(attrib, name)
        print(name)

    def setFlat(self, pts):
        self.ctm.addUV(pts[:,:2].astype(float), 'uv')
        self.flat = pts[:,:2]

    def save(self, **kwargs):
        self.ctm.addAttrib(self.aux, 'auxdat')
        self.ctm.save(**kwargs)
        ctm = CTMfile(self.tf.name)
        return ctm.getMesh(), self.tf.read()

class DecimatedHemi(Hemi):
    def __init__(self, pts, polys, fpolys, pia=None):
        print("Decimating...")
        kdt = cKDTree(pts)
        mask = np.zeros((len(pts),), dtype=bool)

        fidset = set([tuple(p) for p in polyutils.sort_polys(polys)])
        flatset = set([tuple(p) for p in polyutils.sort_polys(fpolys)])
        mwall = np.array(list(fidset - flatset))

        dpts, dpolys = polyutils.decimate(pts, fpolys)
        dist, didx = kdt.query(dpts)
        mask[didx] = True

        mwpts, mwpolys = polyutils.decimate(pts, mwall)
        dist, mwidx = kdt.query(mwpts)
        mask[mwidx] = True

        allpolys = np.vstack([didx[dpolys], mwidx[mwpolys]])
        idxmap = np.zeros((len(pts),), dtype=np.uint32)
        idxmap[mask] = np.arange(mask.sum()).astype(np.uint32)
        #norms = polyutils.Surface(pts, polys).normals[mask]
        basepts = pts[mask] if pia is None else pia[mask]
        super(DecimatedHemi, self).__init__(basepts, idxmap[allpolys])
        self.aux[idxmap[mwidx], 0] = 1
        self.mask = mask
        self.idxmap = idxmap

    def setFlat(self, pts):
        super(DecimatedHemi, self).setFlat(pts[self.mask])

    def addSurf(self, pts, **kwargs):
        super(DecimatedHemi, self).addSurf(pts[self.mask], **kwargs)

def make_pack(outfile, subj, types=("inflated",), method='raw', level=0,
              decimate=False, disp_layers=['rois'], extra_disp=None):
    """Generates a cached CTM file"""

    ctm = BrainCTM(subj, decimate=decimate)
    ctm.addCurvature()
    for name in types:
        ctm.addSurf(name)

    if not os.path.exists(os.path.split(outfile)[0]):
        os.makedirs(os.path.split(outfile)[0])
    return ctm.save(os.path.splitext(outfile)[0],
                    method=method,
                    level=level)

def read_pack(ctmfile):
    fname = os.path.splitext(ctmfile)[0]
    jsfile = json.load(open(fname + ".json"))
    offset = jsfile['offsets']

    meshes = []

    with open(ctmfile, 'r') as ctmfp:
        ctmfp.seek(0, 2)
        offset.append(ctmfp.tell())

        for start, end in zip(offset[:-1], offset[1:]):
            ctmfp.seek(start)
            tf = tempfile.NamedTemporaryFile()
            tf.write(ctmfp.read(end-start))
            tf.seek(0)
            ctm = CTMfile(tf.name, "r")
            pts, polys, norms = ctm.getMesh()
            meshes.append((pts, polys))

    return meshes<|MERGE_RESOLUTION|>--- conflicted
+++ resolved
@@ -90,12 +90,8 @@
         if fleft is not None:
             flatmerge = np.vstack([fleft[0][:,:2], fright[0][:,:2]])
             fmin, fmax = flatmerge.min(0), flatmerge.max(0)
-<<<<<<< HEAD
+            #self.flatlims = map(float, -fmin), map(float, fmax-fmin) # old code
             self.flatlims = [float(x) for x in -fmin], [float(x) for x in fmax-fmin]
-=======
-            #self.flatlims = map(float, -fmin), map(float, fmax-fmin)
-            self.flatlims = float(-fmin), float(fmax-fmin)
->>>>>>> 17fc26ee
 
             self.left.setFlat(fleft[0])
             self.right.setFlat(fright[0])
