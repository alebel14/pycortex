import os
import warnings
from itertools import product
from collections import Counter

import nibabel
import numpy as np
from scipy import sparse, spatial

warnings.simplefilter('ignore', sparse.SparseEfficiencyWarning)

from . import polyutils
from .db import surfs

class Mapper(object):
    '''Maps data from epi volume onto surface using various projections'''
    def __init__(self, subject, xfmname, recache=False, **kwargs):
        self.idxmap = None
        self.subject, self.xfmname = subject, xfmname
        fnames = surfs.getFiles(subject)
        ptype = self.__class__.__name__.lower()
        kwds ='_'.join(['%s%s'%(k,str(v)) for k, v in list(kwargs.items())])
        if len(kwds) > 0:
            ptype += '_'+kwds
        self.cachefile = fnames['projcache'].format(xfmname=xfmname, projection=ptype)

        xfm, epifile = surfs.getXfm(subject, xfmname)
        nib = nibabel.load(epifile)
        self.shape = nib.get_shape()[:3][::-1]

        xfmfile = fnames['xfms'].format(xfmname=xfmname)
        try:
            npz = np.load(self.cachefile)
            if recache or os.stat(self.cachefile).st_mtime < os.stat(xfmfile).st_mtime:
                raise IOError

            left = (npz['left_data'], npz['left_indices'], npz['left_indptr'])
            right = (npz['right_data'], npz['right_indices'], npz['right_indptr'])
            lsparse = sparse.csr_matrix(left, shape=npz['left_shape'])
            rsparse = sparse.csr_matrix(right, shape=npz['right_shape'])
            self.masks = [lsparse, rsparse]
            self.nverts = lsparse.shape[0] + rsparse.shape[0]
        except IOError:
            self._recache(subject, xfmname, **kwargs)

    @property
    def mask(self):
        mask = np.array(self.masks[0].sum(0) + self.masks[1].sum(0))
        return (mask.squeeze() != 0).reshape(self.shape)

    @property
    def hemimasks(self):
        func = lambda m: (np.array(m.sum(0)).squeeze() != 0).reshape(self.shape)
        return list(map(func, self.masks))

    def __repr__(self):
        ptype = self.__class__.__name__
        return '<%s mapper for (%s, %s) with %d vertices>'%(ptype, self.subject, self.xfmname, self.nverts)

    def __call__(self, data):
        if self.nverts in data.shape:
            llen = self.masks[0].shape[0]
            left, right = data[..., :llen], data[..., llen:]

            if self.idxmap is not None:
                return left[..., self.idxmap[0]], right[..., self.idxmap[1]]
            return left, right
            

        if data.ndim in (1, 3):
            data = data[np.newaxis]

        mapped = []
        for mask in self.masks:
            if self.mask.sum() in data.shape:
                shape = (np.prod(self.shape), data.shape[0])
                norm = np.zeros(shape)
                norm[self.mask.ravel()] = data.T
            elif data.ndim == 4:
                norm = data.reshape(len(data), -1).T
            else:
                raise ValueError

            mapped.append(np.array(mask * norm).T.squeeze())

        if self.idxmap is not None:
            mapped[0] = mapped[0][..., self.idxmap[0]]
            mapped[1] = mapped[1][..., self.idxmap[1]]

        return mapped
        
    def backwards(self, verts):
        '''Projects vertex data back into volume space

        Parameters
        ----------
        verts : array_like
            If uint array and max <= nverts, assume binary mask of vertices
            If float array and len == nverts, project float values into volume
        '''
        left = np.zeros((self.masks[0].shape[0],), dtype=bool)
        right = np.zeros((self.masks[1].shape[0],), dtype=bool)
        if isinstance(verts, (list, tuple)) and len(verts) == 2:
            if len(verts[0]) == len(left):
                left = verts[0]
                right = verts[1]
            elif verts[0].max() < len(left):
                left[verts[0]] = True
                right[verts[1]] = True
            else:
                raise ValueError
        else:
            if len(verts) == self.nverts:
                left = verts[:len(left)]
                right = verts[len(left):]
            elif verts.max() < self.nverts:
                left[verts[verts < len(left)]] = True
                right[verts[verts >= len(left)] - len(left)] = True
            else:
                raise ValueError

        output = []
        for mask, data in zip(self.masks, [left, right]):
            proj = data * mask
            output.append(np.array(proj).reshape(self.shape))

        return output

    def _recache(self, subject, xfmname, **kwargs):
        masks = []
        coord, epifile = surfs.getXfm(subject, xfmname, xfmtype='coord')
        fid = surfs.getVTK(subject, 'fiducial', merge=False, nudge=False)
        flat = surfs.getVTK(subject, 'flat', merge=False, nudge=False)

        for (pts, _, _), (_, polys, _) in zip(fid, flat):
            coords = polyutils.transform(coord, pts)
            mask.append(self._getmask(coords, polys, **kwargs))

        self._savecache(*masks)

    def _savecache(self, left, right):
        self.nverts = left.shape[0] + right.shape[0]
        self.masks = [left, right]
        np.savez(self.cachefile, 
            left_data=left.data, 
            left_indices=left.indices, 
            left_indptr=left.indptr,
            left_shape=left.shape,
            right_data=right.data,
            right_indices=right.indices,
            right_indptr=right.indptr,
            right_shape=right.shape)

class ThickMapper(Mapper):
    def _recache(self, subject, xfmname, **kwargs):
        masks = []
        coord, epifile = surfs.getXfm(subject, xfmname, xfmtype='coord')
        pia = surfs.getVTK(subject, "pia", merge=False, nudge=False)
        wm = surfs.getVTK(subject, "wm", merge=False, nudge=False)
        flat = surfs.getVTK(subject, "flat", merge=False, nudge=False)
        
        #iterate over hemispheres
        for (wpts, _, _), (ppts, _, _), (_, polys, _) in zip(pia, wm, flat):
            tpia = polyutils.transform(coord, ppts)
            twm = polyutils.transform(coord, wpts)
            masks.append(self._getmask(tpia, twm, polys, **kwargs))
            
        self._savecache(*masks)

class Nearest(Mapper):
    '''Maps epi volume data to surface using nearest neighbor interpolation'''
    def _getmask(self, coords, polys):
        valid = np.zeros((len(coords),), dtype=bool)
        valid[np.unique(polys)] = True

        coords = np.where(np.mod(coords, 2) == 0.5, np.ceil(coords), np.around(coords)).astype(int)
        d1 = np.logical_and(0 <= coords[:,0], coords[:,0] < self.shape[2])
        d2 = np.logical_and(0 <= coords[:,1], coords[:,1] < self.shape[1])
        d3 = np.logical_and(0 <= coords[:,2], coords[:,2] < self.shape[0])
        valid = np.logical_and(np.logical_and(valid, d1), np.logical_and(d2, d3))

        ravelidx = np.ravel_multi_index(coords.T[::-1], self.shape, mode='clip')

        ij = np.array([np.nonzero(valid)[0], ravelidx[valid]])
        data = np.ones((len(ij.T),), dtype=bool)
        csrshape = len(coords), np.prod(self.shape)
        return sparse.csr_matrix((data, ij), dtype=bool, shape=csrshape)

class Trilinear(Mapper):
    def _getmask(self, coords, polys):
        #trilinear interpolation equation from http://paulbourke.net/miscellaneous/interpolation/
        coords = coords[np.unique(polys)]
        xyz, floor = np.modf(coords.T)
        floor = floor.astype(int)
        ceil = floor + 1
        x, y, z = xyz
        x[x < 0] = 0
        y[y < 0] = 0
        z[z < 0] = 0

        i000 = np.ravel_multi_index((floor[2], floor[1], floor[0]), self.shape, mode='clip')
        i100 = np.ravel_multi_index((floor[2], floor[1],  ceil[0]), self.shape, mode='clip')
        i010 = np.ravel_multi_index((floor[2],  ceil[1], floor[0]), self.shape, mode='clip')
        i001 = np.ravel_multi_index(( ceil[2], floor[1], floor[0]), self.shape, mode='clip')
        i101 = np.ravel_multi_index(( ceil[2], floor[1],  ceil[0]), self.shape, mode='clip')
        i011 = np.ravel_multi_index(( ceil[2],  ceil[1], floor[0]), self.shape, mode='clip')
        i110 = np.ravel_multi_index((floor[2],  ceil[1],  ceil[0]), self.shape, mode='clip')
        i111 = np.ravel_multi_index(( ceil[2],  ceil[1],  ceil[0]), self.shape, mode='clip')

        v000 = (1-x)*(1-y)*(1-z)
        v100 = x*(1-y)*(1-z)
        v010 = (1-x)*y*(1-z)
        v110 = x*y*(1-z)
        v001 = (1-x)*(1-y)*z
        v101 = x*(1-y)*z
        v011 = (1-x)*y*z
        v111 = x*y*z

        i    = np.tile(valid, [8, 1]).T.ravel()
        j    = np.vstack([i000, i100, i010, i001, i101, i011, i110, i111]).T.ravel()
        data = np.vstack([v000, v100, v010, v001, v101, v011, v110, v111]).T.ravel()
        csrshape = len(pts), np.prod(self.shape)
        return sparse.csr_matrix((data, (i, j)), shape=csrshape)

class Lanczos(Mapper):
    def _getmask(self, coords, polys, window=3, renorm=True):
        nZ, nY, nX = self.shape
        dx = coords[:,0] - np.atleast_2d(np.arange(nX)).T
        dy = coords[:,1] - np.atleast_2d(np.arange(nY)).T
        dz = coords[:,2] - np.atleast_2d(np.arange(nZ)).T

        def lanczos(x):
            out = np.zeros_like(x)
            sel = np.abs(x)<window
            selx = x[sel]
            out[sel] = np.sin(np.pi * selx) * np.sin(np.pi * selx / window) * (window / (np.pi**2 * selx**2))
            return out

        Lx = lanczos(dx)
        Ly = lanczos(dy)
        Lz = lanczos(dz)

        mask = sparse.lil_matrix((len(coords), np.prod(self.shape)))
        for v in range(len(coords)):
            ix = np.nonzero(Lx[:,v])[0]
            iy = np.nonzero(Ly[:,v])[0]
            iz = np.nonzero(Lz[:,v])[0]

            vx = Lx[ix,v]
            vy = Ly[iy,v]
            vz = Lz[iz,v]
            try:
                inds = np.ravel_multi_index(np.array(list(product(iz, iy, ix))).T, self.shape)
                vals = np.prod(np.array(list(product(vz, vy, vx))), 1)
                if renorm:
                    vals /= vals.sum()
                mask[v,inds] = vals
            except ValueError:
                pass

            if not v % 1000:
                print(v)

        return mask.tocsr()

class Gaussian(Mapper):
    def _recache(self, subject, xfmname, std=2):
        raise NotImplementedError

class GaussianThickness(Mapper):
    def _recache(self, subject, xfmname, std=2):
        raise NotImplementedError

class Polyhedral(ThickMapper):
    '''Uses an actual (likely concave) polyhedra betwen the pial and white surfaces
    to estimate the thickness'''
    def _getmask(self, pia, wm, polys):
        mask = sparse.csr_matrix((len(wpts), np.prod(self.shape)))

        from tvtk.api import tvtk
        measure = tvtk.MassProperties()
        planes = tvtk.PlaneCollection()
        for norm in np.vstack([-np.eye(3), np.eye(3)]):
            planes.append(tvtk.Plane(normal=norm))
        ccs = tvtk.ClipClosedSurface(clipping_planes=planes)
        feats = tvtk.FeatureEdges(boundary_edges=1, non_manifold_edges=0, manifold_edges=0, feature_edges=0)
        feats.set_input(ccs.output)

<<<<<<< HEAD
        masks = []
        #iterate over hemispheres
        for (wpts, _, _), (ppts, _, _), (_, polys, _) in zip(pia, wm, flat):
            mask = sparse.csr_matrix((len(wpts), np.prod(self.shape)))

            tpia = polyutils.transform(coord, ppts)
            twm = polyutils.transform(coord, wpts)
            surf = polyutils.Surface(tpia, polys)
            for i, (pts, faces) in enumerate(surf.polyhedra(twm)):
                if len(pts) > 0:
                    poly = tvtk.PolyData(points=pts, polys=faces)
                    measure.set_input(poly)
                    measure.update()
                    totalvol = measure.volume
                    ccs.set_input(poly)
                    measure.set_input(ccs.output)

                    # polygons = []
                    bmin = pts.min(0).round().astype(int)
                    bmax = (pts.max(0).round() + 1).astype(int)
                    vidx = np.mgrid[bmin[0]:bmax[0], bmin[1]:bmax[1], bmin[2]:bmax[2]]
                    for vox in vidx.reshape(3, -1).T:
                        try:
                            idx = np.ravel_multi_index(vox[::-1], self.shape)
                            for plane, m in zip(planes, [.5, .5, .5, -.5, -.5, -.5]):
                                plane.origin = vox+m

                            ccs.update()
                            feats.update()
                            if feats.output.number_of_cells > 1:
                                import ipdb
                                ipdb.set_trace()
                            # p1 = ccs.output.points.to_array()
                            # p2 = ccs.output.polys.to_array().reshape(-1, 4)[:,1:]
                            # polygons.append((p1, p2))
                            if ccs.output.number_of_cells > 2:
                                measure.update()
                                mask[i, idx] = measure.volume
        
                        except ValueError:
                            print('Voxel not in volume: (%d, %d, %d)'%tuple(vox))

                    mask.data[mask.indptr[i]:mask.indptr[i+1]] /= mask[i].sum()

                # if mask[i].sum() > 1.2*totalvol:
                #     import cPickle
                #     cPickle.dump(polygons, open("/tmp/test.pkl", "w"), 2)
                #     import ipdb
                #     ipdb.set_trace()

                if i % 100 == 0:
                    print(i)

            masks.append(mask)
        super(Polyhedral, self)._recache(masks[0], masks[1])
=======
        surf = polyutils.Surface(pia, polys)
        for i, (pts, faces) in enumerate(surf.polyhedra(wm)):
            if len(pts) > 0:
                poly = tvtk.PolyData(points=pts, polys=faces)
                measure.set_input(poly)
                measure.update()
                totalvol = measure.volume
                ccs.set_input(poly)
                measure.set_input(ccs.output)

                bmin = pts.min(0).round().astype(int)
                bmax = (pts.max(0).round() + 1).astype(int)
                vidx = np.mgrid[bmin[0]:bmax[0], bmin[1]:bmax[1], bmin[2]:bmax[2]]
                for vox in vidx.reshape(3, -1).T:
                    try:
                        idx = np.ravel_multi_index(vox[::-1], self.shape)
                        for plane, m in zip(planes, [.5, .5, .5, -.5, -.5, -.5]):
                            plane.origin = vox+m

                        ccs.update()
                        if ccs.output.number_of_cells > 2:
                            measure.update()
                            mask[i, idx] = measure.volume
    
                    except ValueError:
                        print('Voxel not in volume: (%d, %d, %d)'%tuple(vox))

                mask.data[mask.indptr[i]:mask.indptr[i+1]] /= mask[i].sum()

        return mask

class ConvexPolyhedra(Mapper):
    def _getmask(self, pia, wm, polys, npts=10000):
        rand = np.random.rand(npts, 3)
        mask = sparse.csr_matrix((len(wpts), np.prod(self.shape)))

        surf = polyutils.Surface(pia, polys)
        for i, (pts, polys) in enumerate(surf.polyhedra(wm)):
            if len(pts) > 0:
                #generate points within the bounding box
                samples = rand * (pts.max(0) - pts.min(0)) + pts.min(0)
                #check which points are inside the polyhedron
                inside = polyutils.inside_convex_poly(pts)(samples)

                for idx, value in self._sample(samples[inside]):
                    mask[i, idx] = value / float(sum(inside))

            if i % 100 == 0:
                print(i)

        return mask

class ConvexNN(ConvexPolyhedra):
    def _sample(self, pts):
        coords = pts.round().astype(int)[:,::-1].T
        idx = np.ravel_multi_index(coords, self.shape, mode='clip')
        return Counter(idx).items()

class ConvexTrilin(ConvexPolyhedra):
    def _sample(self, pts):
        pass
>>>>>>> 7538fb71
<|MERGE_RESOLUTION|>--- conflicted
+++ resolved
@@ -286,63 +286,6 @@
         feats = tvtk.FeatureEdges(boundary_edges=1, non_manifold_edges=0, manifold_edges=0, feature_edges=0)
         feats.set_input(ccs.output)
 
-<<<<<<< HEAD
-        masks = []
-        #iterate over hemispheres
-        for (wpts, _, _), (ppts, _, _), (_, polys, _) in zip(pia, wm, flat):
-            mask = sparse.csr_matrix((len(wpts), np.prod(self.shape)))
-
-            tpia = polyutils.transform(coord, ppts)
-            twm = polyutils.transform(coord, wpts)
-            surf = polyutils.Surface(tpia, polys)
-            for i, (pts, faces) in enumerate(surf.polyhedra(twm)):
-                if len(pts) > 0:
-                    poly = tvtk.PolyData(points=pts, polys=faces)
-                    measure.set_input(poly)
-                    measure.update()
-                    totalvol = measure.volume
-                    ccs.set_input(poly)
-                    measure.set_input(ccs.output)
-
-                    # polygons = []
-                    bmin = pts.min(0).round().astype(int)
-                    bmax = (pts.max(0).round() + 1).astype(int)
-                    vidx = np.mgrid[bmin[0]:bmax[0], bmin[1]:bmax[1], bmin[2]:bmax[2]]
-                    for vox in vidx.reshape(3, -1).T:
-                        try:
-                            idx = np.ravel_multi_index(vox[::-1], self.shape)
-                            for plane, m in zip(planes, [.5, .5, .5, -.5, -.5, -.5]):
-                                plane.origin = vox+m
-
-                            ccs.update()
-                            feats.update()
-                            if feats.output.number_of_cells > 1:
-                                import ipdb
-                                ipdb.set_trace()
-                            # p1 = ccs.output.points.to_array()
-                            # p2 = ccs.output.polys.to_array().reshape(-1, 4)[:,1:]
-                            # polygons.append((p1, p2))
-                            if ccs.output.number_of_cells > 2:
-                                measure.update()
-                                mask[i, idx] = measure.volume
-        
-                        except ValueError:
-                            print('Voxel not in volume: (%d, %d, %d)'%tuple(vox))
-
-                    mask.data[mask.indptr[i]:mask.indptr[i+1]] /= mask[i].sum()
-
-                # if mask[i].sum() > 1.2*totalvol:
-                #     import cPickle
-                #     cPickle.dump(polygons, open("/tmp/test.pkl", "w"), 2)
-                #     import ipdb
-                #     ipdb.set_trace()
-
-                if i % 100 == 0:
-                    print(i)
-
-            masks.append(mask)
-        super(Polyhedral, self)._recache(masks[0], masks[1])
-=======
         surf = polyutils.Surface(pia, polys)
         for i, (pts, faces) in enumerate(surf.polyhedra(wm)):
             if len(pts) > 0:
@@ -404,4 +347,3 @@
 class ConvexTrilin(ConvexPolyhedra):
     def _sample(self, pts):
         pass
->>>>>>> 7538fb71
