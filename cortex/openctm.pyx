--- conflicted
+++ resolved
@@ -145,11 +145,7 @@
 
         return pts, polys, norms
 
-<<<<<<< HEAD
-    def save(self, method='mg2', int level=9):
-=======
     def save(self, str method='mg2', int level=9):
->>>>>>> c5661622
         cdef char* cname = NULL
         cdef float* cnorms = NULL
         cdef openctm.CTMenum err
@@ -159,21 +155,11 @@
         cdef np.ndarray[np.uint32_t, ndim=2] polys
         cdef np.ndarray[np.float32_t, ndim=2] norms
 
-<<<<<<< HEAD
-        method = method.encode()
-
-        if method == b"mg2":
-            ctmmeth = openctm.CTM_METHOD_MG2
-        elif method == b"mg1":
-            ctmmeth = openctm.CTM_METHOD_MG1
-        elif method == b"raw":
-=======
         if method == "mg2":
             ctmmeth = openctm.CTM_METHOD_MG2
         elif method == "mg1":
             ctmmeth = openctm.CTM_METHOD_MG1
         elif method == "raw":
->>>>>>> c5661622
             ctmmeth = openctm.CTM_METHOD_RAW
         else:
             raise TypeError('Invalid compression method')
@@ -183,11 +169,7 @@
         if err != openctm.CTM_NONE:
             raise Exception(openctm.ctmErrorString(err))
 
-<<<<<<< HEAD
-        if method != b"raw":
-=======
         if method != "raw":
->>>>>>> c5661622
             openctm.ctmCompressionLevel(self.ctx, level)
             err = openctm.ctmGetError(self.ctx)
             if err != openctm.CTM_NONE:
@@ -207,10 +189,7 @@
             raise Exception(openctm.ctmErrorString(err))
 
         for name, attrib in self.attribs.items():
-<<<<<<< HEAD
             name = name.encode('utf8')
-=======
->>>>>>> c5661622
             pts = attrib
             err = openctm.ctmAddAttribMap(self.ctx, <float*> pts.data, <char*>name)
             if err == openctm.CTM_NONE:
@@ -220,10 +199,7 @@
         for name, (fname, uv) in self.uvs.items():
             if fname is not None:
                 cname = fname
-<<<<<<< HEAD
             name = name.encode('utf8')
-=======
->>>>>>> c5661622
             pts = uv
             err = openctm.ctmAddUVMap(self.ctx, <float*>pts.data, <char*>name, cname)
             if err == openctm.CTM_NONE:
