import io
import os
import binascii
import numpy as np
from importlib import import_module
from .database import db
from .volume import mosaic, unmask, anat2epispace
from .options import config

class DocLoader(object):
    def __init__(self, func, mod, package):
        self._load = lambda: getattr(import_module(mod, package), func)

    def __call__(self, *args, **kwargs):
        return self._load()(*args, **kwargs)

    def __getattribute__(self, name):
        if name != "_load":
            return getattr(self._load(), name)
        else:
            return object.__getattribute__(self, name)


def get_roipack(*args, **kwargs):
    import warnings
    warnings.warn('Please use db.get_overlay instead', DeprecationWarning)
    return db.get_overlay(*args, **kwargs)

get_mapper = DocLoader("get_mapper", ".mapper", "cortex")

def get_ctmpack(subject, types=("inflated",), method="raw", level=0, recache=False,
                decimate=False):
    """Creates ctm file for the specified input arguments.

    This is a cached file that specifies (1) the surfaces between which
    to interpolate (`types` argument), (2) the `method` to interpolate 
    between surfaces, (3) the display layers to include (rois, sulci, etc)
    """
    lvlstr = ("%dd" if decimate else "%d")%level
    # Generates different cache files for each combination of disp_layers
    ctmcache = "%s_[{types}]_{method}_{level}_v3.json"%subject
    # Mark any ctm file containing extra_disp as unique (will be over-written every time)
    ctmcache = ctmcache.format(types=','.join(types),
                               method=method,
                               level=lvlstr)
    ctmfile = os.path.join(db.get_cache(subject), ctmcache)

    if os.path.exists(ctmfile) and not recache: # and extra_disp is None:
        # (never load cache with extra_disp, which is based on files outside pycortex)
        return ctmfile

    print("Generating new ctm file...")
    from . import brainctm
    ptmap = brainctm.make_pack(ctmfile,
                               subject,
                               types=types,
                               method=method, 
                               level=level,
                               decimate=decimate)
    return ctmfile

def get_ctmmap(subject, **kwargs):
    from scipy.spatial import cKDTree
    from . import brainctm
    jsfile = get_ctmpack(subject, **kwargs)
    ctmfile = os.path.splitext(jsfile)[0]+".ctm"
    
    try:
        left, right = db.get_surf(subject, "pia")
    except IOError:
        left, right = db.get_surf(subject, "fiducial")
    
    lmap, rmap = cKDTree(left[0]), cKDTree(right[0])
    left, right = brainctm.read_pack(ctmfile)
    lnew = lmap.query(left[0])[1]
    rnew = rmap.query(right[0])[1]
    return lnew, rnew

def get_cortical_mask(subject, xfmname, type='nearest'):
    if type == 'cortical':
        ppts, polys = db.get_surf(subject, "pia", merge=True, nudge=False)
        wpts, polys = db.get_surf(subject, "wm", merge=True, nudge=False)
        thickness = np.sqrt(((ppts - wpts)**2).sum(1))

        dist, idx = get_vox_dist(subject, xfmname)
        cortex = np.zeros(dist.shape, dtype=bool)
        verts = np.unique(idx)
        for i, vert in enumerate(verts):
            mask = idx == vert
            cortex[mask] = dist[mask] <= thickness[vert]
            if i % 100 == 0:
                print("%0.3f%%"%(i/float(len(verts)) * 100))
        return cortex
    elif type in ('thick', 'thin'):
        dist, idx = get_vox_dist(subject, xfmname)
        return dist < dict(thick=8, thin=2)[type]
    else:
        return get_mapper(subject, xfmname, type=type).mask


def get_vox_dist(subject, xfmname, surface="fiducial", max_dist=np.inf):
    """Get the distance (in mm) from each functional voxel to the closest
    point on the surface.

    Parameters
    ----------
    subject : str
        Name of the subject
    xfmname : str
        Name of the transform
    shape : tuple
        Output shape for the mask
    max_dist : nonnegative float, optional
        Limit computation to only voxels within `max_dist` mm of the surface.
        Makes computation orders of magnitude faster for high-resolution 
        volumes.

    Returns
    -------
    dist : ndarray
        Distance (in mm) to the closest point on the surface

    argdist : ndarray
        Point index for the closest point
    """
    from scipy.spatial import cKDTree

    fiducial, polys = db.get_surf(subject, surface, merge=True)
    xfm = db.get_xfm(subject, xfmname)
    z, y, x = xfm.shape
    idx = np.mgrid[:x, :y, :z].reshape(3, -1).T
    mm = xfm.inv(idx)

    tree = cKDTree(fiducial)
    dist, argdist = tree.query(mm, distance_upper_bound=max_dist)
    dist.shape = (x,y,z)
    argdist.shape = (x,y,z)
    return dist.T, argdist.T

def get_hemi_masks(subject, xfmname, type='nearest'):
    '''Returns a binary mask of the left and right hemisphere
    surface voxels for the given subject.
    '''
    return get_mapper(subject, xfmname, type=type).hemimasks

def add_roi(data, name="new_roi", open_inkscape=True, add_path=True, **kwargs):
    """Add new flatmap image to the ROI file for a subject.

    (The subject is specified in creation of the data object)

    Creates a flatmap image from the `data` input, and adds that image as
    a sub-layer to the data layer in the rois.svg file stored for 
    the subject  in the pycortex database. Most often, this is data to be 
    used for defining a region (or several regions) of interest, such as a 
    localizer contrast (e.g. a t map of Faces > Houses). 

    Use the **kwargs inputs to specify 

    Parameters
    ----------
    data : DataView
        The data used to generate the flatmap image. 
    name : str, optional
        Name that will be assigned to the `data` sub-layer in the rois.svg file
            (e.g. 'Faces > Houses, t map, p<.005' or 'Retinotopy - Rotating Wedge')
    open_inkscape : bool, optional
        If True, Inkscape will automatically open the ROI file.
    add_path : bool, optional
        If True, also adds a sub-layer to the `rois` new SVG layer will automatically
        be created in the ROI group with the same `name` as the overlay.
    kwargs : dict
        Passed to cortex.quickflat.make_png
    """
    import subprocess as sp
    from . import quickflat
    from . import dataset

    dv = dataset.normalize(data)
    if isinstance(dv, dataset.Dataset):
        raise TypeError("Please specify a data view")

    svg = db.get_overlay(dv.subject)
    try:
        import cStringIO
        fp = cStringIO.StringIO()
    except:
        fp = io.StringIO()

    quickflat.make_png(fp, dv, height=1024, with_rois=False, with_labels=False, **kwargs)
    fp.seek(0)
    svg.rois.add_shape(name, binascii.b2a_base64(fp.read()), add_path)
    
    if open_inkscape:
        return sp.call(["inkscape", '-f', svg.svgfile])

def get_roi_verts(subject, roi=None):
    """Return vertices for the given ROIs, or all ROIs if none are given.

    Parameters
    ----------
    subject : str
        Name of the subject
    roi : str, list or None, optional
        ROIs to fetch. Can be ROI name (string), a list of ROI names, or
        None, in which case all ROIs will be fetched.

    Returns
    -------
    roidict : dict
        Dictionary of {roi name : roi verts}. ROI verts are for both
        hemispheres, with right hemisphere vertex numbers sequential
        after left hemisphere vertex numbers.
    """
    # Get ROIpack
    svg = db.get_overlay(subject)

    # Get flat surface so we can figure out which verts are in medial wall
    # or in cuts
    # This assumes subject has flat surface, which they must to have ROIs..
    pts, polys = db.get_surf(subject, "flat", merge=True)
    goodpts = np.unique(polys)

    if roi is None:
        roi = svg.rois.shapes.keys()

    roidict = dict()
    if isinstance(roi, str):
        roi = [roi]

    for name in roi:
        roidict[name] = np.intersect1d(svg.rois.get_mask(name), goodpts)

    return roidict

def get_roi_mask(subject, xfmname, roi=None, projection='nearest'):
    '''Return a bitmask for the given ROI'''

    mapper = get_mapper(subject, xfmname, type=projection)
    rois = get_roi_verts(subject, roi=roi)
    output = dict()
    for name, verts in list(rois.items()):
        left, right = mapper.backwards(verts)
        output[name] = left + right
        
    return output

def get_aseg_mask(subject, xfmname, aseg_id, **kwargs):
    """Return an epi space mask of the given ID from freesurfer's automatic segmentation

    For aseg_id's, see https://surfer.nmr.mgh.harvard.edu/fswiki/FsTutorial/AnatomicalROI/FreeSurferColorLUT
    """
    aseg = db.get_anat(subject, type="aseg").get_data().T

    if isinstance(aseg_id, (list, tuple)):
        mask = np.zeros(aseg.shape)
        for idx in aseg_id:
            mask = np.logical_or(mask, aseg == idx)
    else:
        mask = aseg == aseg_id
    return anat2epispace(mask.astype(float), subject, xfmname, **kwargs)

def get_roi_masks(subject,xfmname,roi_list=None,dst=2,fail_for_missing_rois=False):
    '''Return a numbered mask + dictionary of roi numbers

    This function returns a single 3D array with a separate numerical index for each ROI, 

    Parameters
    ----------
    subject : string
        pycortex subject ID
    xfmname : string
        pycortex transformation name
    roi_list : list or None
        list of names of ROIs to retrieve (e.g. ['FFA','OFA','EBA']). Names should match the 
        ROI layers in the rois.svg file for the `subject` specified. If None is provided (default),
        all available ROIs for the subject are returned.
    dst : scalar or string
        Distance from fiducial surface to define ROI. Reasonable values are ~1 (very conservative)
        to ~3 (lots of brain that isn't cortex). Alternatively, you can specify one of the available 
        masks as the dst value ('thick','thin', or 'cortical'). 'cortical' will only work if the 
        surface for `subject` was created using Freesurfer.
    fail_for_missing_rois : bool
        Whether to fail if one or more of the rois specified in roi_list are not available. If set to
        False (default behavior), requested rois that are not present will be ignored (and not included
        in the outputs, obviously)
    
    Returns
    -------
    mask : array
        Single 3D array with a separate numerical index value for each ROI. ROI index values in the 
        left hemisphere are negative. (For example, if V1 in the right hemisphere is 1, then V1 in 
        the left hemisphere will be -1). 
    roi_index : dict
        Mapping of roi names to index values (e.g. {'V1': 1}). 
    '''
    # Get ROIs from inkscape SVGs
<<<<<<< HEAD
    rois, vert_idx = db.get_overlay(subject, remove_medial=True)
=======
    svg, vertIdx = db.get_overlay(subject, remove_medial=True)
>>>>>>> 00c05a6a

    # Retrieve shape from the reference
    shape = db.get_xfm(subject, xfmname).shape
    
    # Get 3D coordinates
    coords = np.vstack(db.get_coords(subject, xfmname)) # UGH. Replace with a mapper object (IDK what this comment is...)
    n_verts = np.max(coords.shape)
    coords = coords[vert_idx]
    n_valid_vertices = np.max(coords.shape)
    # Get distance of each voxel from fiducial surface (vox_dst) and index for each voxel showing 
    # which surface vertex is closest to it (vox_idx). Note that vox_idx includes vertices on the 
    # medial wall, which later need to be excluded from the ROIs.
    vox_dst,vox_idx = get_vox_dist(subject,xfmname)
    vox_idx_flat = vox_idx.flatten()
    # Get L,R hem separately
    L,R = db.get_surf(subject, "flat", merge=False, nudge=True)
    nL = len(np.unique(L[1]))
    # Mask for left hemisphere
    Lmask = (vox_idx < nL).flatten()
    Rmask = np.logical_not(Lmask)
    if type(dst) in (str,unicode):
        cx_mask = db.get_mask(subject,xfmname,dst).flatten()
    else:
        cx_mask = (vox_dst < dst).flatten()
    
<<<<<<< HEAD
    if roi_list is None:
        roi_list = rois.names
    else:
        roi_list = [r for r in roi_list if r in ['Cortex','cortex']+rois.names]
        if fail_for_missing_rois:
            fails = [r for r in roi_list if not r in ['Cortex','cortex']+rois.names]
            if any(fails):
                for f in fails:
                    print("No ROI exists for %s"%f)
                raise ValueError("Invalid ROIs requested!")

    if isinstance(roi_list, str):
        roi_list = [roi_list]
=======
    #return rois, flat, coords, voxDst, voxIdx ## rois is a list of class svgROI; flat = flat cortex coords; coords = 3D coords
    if roiList is None:
        roiList = svg.rois.shapes.keys()
    else:
        roiList = [r for r in roiList if r in ['Cortex','cortex']+svg.rois.shapes.keys()]

    if isinstance(roiList, str):
        roiList = [roiList]
>>>>>>> 00c05a6a
    # First: get all roi voxels into 4D volume
    tmp_mask = np.zeros((np.prod(shape),len(roi_list),2),np.bool)
    drop_roi = []
    for ir,roi in enumerate(roi_list):
        if roi.lower()=='cortex':
            roi_idx_bin3 = np.ones(Lmask.shape)>0
        else:
<<<<<<< HEAD
            # Complicated indexing to remove vertices/voxels on the medial wall
            roi_idx_bin1 = np.zeros((n_valid_vertices,),np.bool) # binary index 1
            # This step is the time-consuming step, which can't be avoided.
            roi_idx_sub1 = rois.get_roi(roi) # substitution index 1 (in valid vertex space)
            roi_idx_bin1[roi_idx_sub1] = True
            roi_idx_bin2 = np.zeros((n_verts,),np.bool) # binary index 2
            roi_idx_bin2[vert_idx] = roi_idx_bin1
            roi_idx_sub2 = np.nonzero(roi_idx_bin2)[0] # substitution index 2 (in ALL fiducial vertex space)
            roi_idx_bin3 = np.in1d(vox_idx_flat,roi_idx_sub2) # binary index to 3D volume (flattened, though)
        tmp_mask[:,ir,0] = np.all(np.array([roi_idx_bin3,Lmask,cx_mask]),axis=0)
        tmp_mask[:,ir,1] = np.all(np.array([roi_idx_bin3,Rmask,cx_mask]),axis=0)
        if not np.any(tmp_mask[:,ir]):
            drop_roi += [ir]
=======
            # Irritating index switching:
            roiIdxB1 = np.zeros((nValidVerts,),np.bool) # binary index 1
            roiIdxS1 = svg.rois.get_mask(roi) # substitution index 1 (in valid vertex space)
            roiIdxB1[roiIdxS1] = True
            roiIdxB2 = np.zeros((nVerts,),np.bool) # binary index 2
            roiIdxB2[vertIdx] = roiIdxB1
            roiIdxS2 = np.nonzero(roiIdxB2)[0] # substitution index 2 (in ALL fiducial vertex space)
            roiIdxB3 = np.in1d(voxIdxF,roiIdxS2) # binary index to 3D volume (flattened, though)
        tmpMask[:,ir,0] = np.all(np.array([roiIdxB3,Lmask,CxMask]),axis=0)
        tmpMask[:,ir,1] = np.all(np.array([roiIdxB3,Rmask,CxMask]),axis=0)
        if not np.any(tmpMask[:,ir]):
            dropROI += [ir]
>>>>>>> 00c05a6a
    # Cull rois with no voxels
    keep_roi = np.array([not ir in drop_roi for ir in range(len(roi_list))],dtype=np.bool)
    # Cull rois requested, but not avialable in pycortex
    roi_list_L = [r for ir,r in enumerate(roi_list) if not ir in drop_roi]
    tmp_mask = tmp_mask[:,keep_roi,:]
    # Kill all overlap btw. "cortex" and other ROIs
    roi_list_L_lower = [xx.lower() for xx in roi_list_L]
    if 'cortex' in roi_list_L_lower:
        cx_idx = roi_list_L_lower.index('cortex')
        # Left:
        other_rois = tmp_mask[:,np.arange(len(roi_list_L))!=cx_idx,0] 
        tmp_mask[:,cx_idx,0] = np.logical_and(np.logical_not(np.any(other_rois,axis=1)),tmp_mask[:,cx_idx,0])
        # Right:
        other_rois = tmp_mask[:,np.arange(len(roi_list_L))!=cx_idx,1]
        tmp_mask[:,cx_idx,1] = np.logical_and(np.logical_not(np.any(other_rois,axis=1)),tmp_mask[:,cx_idx,1])

    # Second: 
    mask = np.zeros(np.prod(shape),dtype=np.int64)
    roi_idx = {}
    to_cut = np.sum(tmp_mask,axis=1)>1
    # Note that indexing by vox_idx guarantees that there will be no overlap in ROIs
    # (unless there are overlapping assignments to ROIs on the surface), due to 
    # each voxel being assigned only ONE closest vertex
    print('%d overlapping voxels were cut'%np.sum(to_cut))
    tmp_mask[to_cut] = False 
    for ir,roi in enumerate(roi_list_L):
        mask[tmp_mask[:,ir,0]] = -ir-1
        mask[tmp_mask[:,ir,1]] = ir+1
        roi_idx[roi] = ir+1
    mask.shape = shape

    return mask,roi_idx

def get_dropout(subject, xfmname, power=20):
    """Create a dropout Volume showing where EPI signal
    is very low.
    """
    xfm = db.get_xfm(subject, xfmname)
    rawdata = xfm.reference.get_data().T

    ## Collapse epi across time if it's 4D
    if rawdata.ndim > 3:
        rawdata = rawdata.mean(0)

    rawdata[rawdata==0] = np.mean(rawdata[rawdata!=0])
    normdata = (rawdata - rawdata.min()) / (rawdata.max() - rawdata.min())
    normdata = (1 - normdata) ** power

    from .dataset import Volume
    return Volume(normdata, subject, xfmname)

def make_movie(stim, outfile, fps=15, size="640x480"):
    import shlex
    import subprocess as sp
    cmd = "ffmpeg -r {fps} -i {infile} -b 4800k -g 30 -s {size} -vcodec libtheora {outfile}.ogv"
    fcmd = cmd.format(infile=stim, size=size, fps=fps, outfile=outfile)
    sp.call(shlex.split(fcmd))

def vertex_to_voxel(subject):
    max_thickness = db.get_surfinfo(subject, "thickness").data.max()

    # Get distance from each voxel to each vertex on each surface
    fid_dist, fid_verts = get_vox_dist(subject, "identity", "fiducial", max_thickness)
    wm_dist, wm_verts = get_vox_dist(subject, "identity", "wm", max_thickness)
    pia_dist, pia_verts = get_vox_dist(subject, "identity", "pia", max_thickness)

    # Get nearest vertex on any surface for each voxel
    all_dist, all_verts = fid_dist, fid_verts
    
    wm_closer = wm_dist < all_dist
    all_dist[wm_closer] = wm_dist[wm_closer]
    all_verts[wm_closer] = wm_verts[wm_closer]

    pia_closer = pia_dist < all_dist
    all_dist[pia_closer] = pia_dist[pia_closer]
    all_verts[pia_closer] = pia_verts[pia_closer]

    return all_verts

def get_cmap(name):
    import matplotlib.pyplot as plt
    from matplotlib import colors
    # unknown colormap, test whether it's in pycortex colormaps
    cmapdir = config.get('webgl', 'colormaps')
    colormaps = os.listdir(cmapdir)
    colormaps = sorted([c for c in colormaps if '.png' in c])
    colormaps = dict((c[:-4], os.path.join(cmapdir, c)) for c in colormaps)
    if name in colormaps:
        I = plt.imread(colormaps[name])
        cmap = colors.ListedColormap(np.squeeze(I))
        plt.cm.register_cmap(name,cmap)
    else:
        try: 
            cmap = plt.cm.get_cmap(name)
        except:
            raise Exception('Unkown color map!')
    return cmap<|MERGE_RESOLUTION|>--- conflicted
+++ resolved
@@ -294,11 +294,7 @@
         Mapping of roi names to index values (e.g. {'V1': 1}). 
     '''
     # Get ROIs from inkscape SVGs
-<<<<<<< HEAD
     rois, vert_idx = db.get_overlay(subject, remove_medial=True)
-=======
-    svg, vertIdx = db.get_overlay(subject, remove_medial=True)
->>>>>>> 00c05a6a
 
     # Retrieve shape from the reference
     shape = db.get_xfm(subject, xfmname).shape
@@ -324,7 +320,6 @@
     else:
         cx_mask = (vox_dst < dst).flatten()
     
-<<<<<<< HEAD
     if roi_list is None:
         roi_list = rois.names
     else:
@@ -338,16 +333,6 @@
 
     if isinstance(roi_list, str):
         roi_list = [roi_list]
-=======
-    #return rois, flat, coords, voxDst, voxIdx ## rois is a list of class svgROI; flat = flat cortex coords; coords = 3D coords
-    if roiList is None:
-        roiList = svg.rois.shapes.keys()
-    else:
-        roiList = [r for r in roiList if r in ['Cortex','cortex']+svg.rois.shapes.keys()]
-
-    if isinstance(roiList, str):
-        roiList = [roiList]
->>>>>>> 00c05a6a
     # First: get all roi voxels into 4D volume
     tmp_mask = np.zeros((np.prod(shape),len(roi_list),2),np.bool)
     drop_roi = []
@@ -355,7 +340,6 @@
         if roi.lower()=='cortex':
             roi_idx_bin3 = np.ones(Lmask.shape)>0
         else:
-<<<<<<< HEAD
             # Complicated indexing to remove vertices/voxels on the medial wall
             roi_idx_bin1 = np.zeros((n_valid_vertices,),np.bool) # binary index 1
             # This step is the time-consuming step, which can't be avoided.
@@ -369,20 +353,6 @@
         tmp_mask[:,ir,1] = np.all(np.array([roi_idx_bin3,Rmask,cx_mask]),axis=0)
         if not np.any(tmp_mask[:,ir]):
             drop_roi += [ir]
-=======
-            # Irritating index switching:
-            roiIdxB1 = np.zeros((nValidVerts,),np.bool) # binary index 1
-            roiIdxS1 = svg.rois.get_mask(roi) # substitution index 1 (in valid vertex space)
-            roiIdxB1[roiIdxS1] = True
-            roiIdxB2 = np.zeros((nVerts,),np.bool) # binary index 2
-            roiIdxB2[vertIdx] = roiIdxB1
-            roiIdxS2 = np.nonzero(roiIdxB2)[0] # substitution index 2 (in ALL fiducial vertex space)
-            roiIdxB3 = np.in1d(voxIdxF,roiIdxS2) # binary index to 3D volume (flattened, though)
-        tmpMask[:,ir,0] = np.all(np.array([roiIdxB3,Lmask,CxMask]),axis=0)
-        tmpMask[:,ir,1] = np.all(np.array([roiIdxB3,Rmask,CxMask]),axis=0)
-        if not np.any(tmpMask[:,ir]):
-            dropROI += [ir]
->>>>>>> 00c05a6a
     # Cull rois with no voxels
     keep_roi = np.array([not ir in drop_roi for ir in range(len(roi_list))],dtype=np.bool)
     # Cull rois requested, but not avialable in pycortex
