"""This module defines a class Package which is used by webgl to encode pycortex datasets into json objects.
The general structure of the object that's transmitted looks like this:

dict(
    views = [ dict(name="proper name", cmap=cmap, vmin=vmin, vmax=vmax, data=["__braindata_name"]) ],
    data  = dict(__braindata_name=dict(subject=subject, min=min, max=max)),
    images=(__braindata_name=["img1.png", "img2.png"]),
)
"""
<<<<<<< HEAD
import cStringIO
=======
import os
<<<<<<< HEAD
import cStringIO
=======
>>>>>>> master
>>>>>>> 4a609c47
import json
import numpy as np

from .. import dataset
from .. import volume

class Package(object):
    """Package the data into a form usable by javascript"""
    def __init__(self, data):
        self.dataset = dataset.normalize(data)
        self.uniques = data.uniques(collapse=True)
        
        self.brains = dict()
        self.images = dict()
        for brain in self.uniques:
            name = brain.name
            self.brains[name] = brain.to_json(simple=True)
            voldata = brain.volume
            if isinstance(brain, (dataset.VolumeRGB, dataset.VertexRGB)):
                voldata = voldata.astype(np.uint8)
                self.brains[name]['raw'] = True
            else:
                voldata = voldata.astype(np.float32)
                self.brains[name]['raw'] = False
<<<<<<< HEAD

            if isinstance(brain, dataset.Vertex):
=======
                
            if isinstance(brain, dataset.VertexData):
>>>>>>> 4a609c47
                npyform = cStringIO.StringIO()
                np.save(npyform, voldata)
                npyform.seek(0)
                self.images[name] = npyform.read()
            else:
                self.images[name] = [volume.mosaic(vol, show=False) for vol in voldata]
                if len(set([shape for m, shape in self.images[name]])) != 1:
                    raise ValueError('Internal error in mosaic')
                self.brains[name]['mosaic'] = self.images[name][0][1]
                self.images[name] = [_pack_png(m) for m, shape in self.images[name]]

    @property
    def views(self):
        metadata = []
        for name, view in self.dataset:
            meta = view.to_json(simple=False)
            meta['name'] = name
            if 'stim' in meta['attrs']:
                meta['attrs']['stim'] = os.path.split(meta['attrs']['stim'])[1] 
            metadata.append(meta)
        return metadata

    @property
    def subjects(self):
        return set(braindata.subject for braindata in self.uniques)

    def metadata(self, **kwargs):
        return dict(views=self.views, data=self.brains, images=self.image_names(**kwargs))

    def image_names(self, fmt="/data/{name}/{frame}/"):
        names = dict()
        for name, imgs in self.images.items():
            names[name] = [fmt.format(name=name, frame=i) for i in range(len(imgs))]
        return names

def _pack_png(mosaic):
    from PIL import Image
    import cStringIO
    buf = cStringIO.StringIO()
    if mosaic.dtype not in (np.float32, np.uint8):
        raise TypeError

    y, x = mosaic.shape[:2]
    im = Image.frombuffer('RGBA', (x,y), mosaic.data, 'raw', 'RGBA', 0, 1)
    im.save(buf, format='PNG')
    buf.seek(0)
    return buf.read()<|MERGE_RESOLUTION|>--- conflicted
+++ resolved
@@ -7,16 +7,9 @@
     images=(__braindata_name=["img1.png", "img2.png"]),
 )
 """
-<<<<<<< HEAD
+import os
+import json
 import cStringIO
-=======
-import os
-<<<<<<< HEAD
-import cStringIO
-=======
->>>>>>> master
->>>>>>> 4a609c47
-import json
 import numpy as np
 
 from .. import dataset
@@ -40,13 +33,8 @@
             else:
                 voldata = voldata.astype(np.float32)
                 self.brains[name]['raw'] = False
-<<<<<<< HEAD
 
             if isinstance(brain, dataset.Vertex):
-=======
-                
-            if isinstance(brain, dataset.VertexData):
->>>>>>> 4a609c47
                 npyform = cStringIO.StringIO()
                 np.save(npyform, voldata)
                 npyform.seek(0)
