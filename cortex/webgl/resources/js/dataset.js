--- conflicted
+++ resolved
@@ -1,334 +1,278 @@
-var dataset = (function(module) {
-    module.filtertypes = { 
-        nearest: THREE.NearestFilter, 
-        trilinear: THREE.LinearFilter, 
-        nearlin: THREE.LinearFilter, 
-        debug: THREE.NearestFilter 
-    };
-
-    module.samplers = {
-        trilinear: "trilinear",
-        nearest: "nearest",
-        nearlin: "nearest",
-        debug: "debug",
-    };
-
-    module.brains = {}; //Singleton containing all BrainData objects
-
-    module.makeFrom = function(dvx, dvy) {
-        //Generate a new DataView given two existing ones
-        var json = {};
-        json.name = dvx.name + " vs. "+ dvy.name;
-        json.data = [[dvx.data[0].name, dvy.data[0].name]];
-        json.description = "2D colormap for "+dvx.name+" and "+dvy.name;
-        json.cmap = [viewopts.default_2Dcmap];
-        json.vmin = [[dvx.vmin, dvy.vmin]];
-        json.vmax = [[dvx.vmax, dvy.vmax]];
-        json.attrs = dvx.attrs;
-        json.state = dvx.state;
-        json.xfm = [[dvx.xfm, dvy.xfm]];
-        return new module.DataView(json);
-    };
-
-    module.DataView = function(json) {
-        this.data = [];
-        //Do not handle muliviews for now!
-        for (var i = 0; i < json.data.length; i++) {
-            if (json.data[i] instanceof Array) {
-                this.data.push(module.brains[json.data[i][0]]);
-                this.data.push(module.brains[json.data[i][1]]);
-            } else {
-                this.data.push(module.brains[json.data[i]]);
-            }
-        }
-        this.name = json.name;
-        this.description = json.desc;
-
-        this.attrs = json.attrs;
-        this.state = json.state;
-        this.loaded = $.Deferred().done(function() { $("#dataload").hide(); });
-        this.rate = json.attrs.rate === undefined ? 1 : json.attrs.rate;
-        this.delay = json.attrs.delay === undefined ? 0 : json.attrs.delay;
-        this.filter = json.attrs.filter === undefined ? "nearest" : json.attrs.filter;
-        if (json.attrs.stim !== undefined)
-            this.stim = "stim/"+json.attrs.stim;
-
-<<<<<<< HEAD
-        //no multiviews yet
-        this.xfm = json.xfm[0];
-        this.cmap = [{type:'t', value:colormaps[json.cmap[0]]}];
-        this.vmin = [{type:'fv1', value:json.vmin[0] instanceof Array? json.vmin[0] : [json.vmin[0], 0]}];
-        this.vmax = [{type:'fv1', value:json.vmax[0] instanceof Array? json.vmax[0] : [json.vmax[0], 0]}];
-=======
-        var vmin = json.vmin[0];
-        var vmax = json.vmax[0];
-        var cmap = json.cmap[0];
-        if (!(vmin instanceof Array))
-            vmin = [[json.vmin]];
-        if (!(vmax instanceof Array))
-            vmax = [[json.vmax]];
-        if (!(cmap instanceof Array))
-            cmap = [json.cmap];
-
-        this.cmap = [];
-        this.vmin = [];
-        this.vmax = [];
-        for (var i = 0; i < this.data.length; i++) {
-            this.cmap.push({ type:'t',   value:colormaps[cmap[i] || "RdBu_r"]});
-            this.vmin.push({ type:'fv1', value:[vmin[i][0],vmin[i][1] || 0] });
-            this.vmax.push({ type:'fv1', value:[vmax[i][0],vmax[i][1] || 0] });
-        }
->>>>>>> 4a609c47
-
-        this.frames = this.data[0].frames
-        this.length = this.frames / this.rate;
-
-        this.uniforms = {
-            framemix:   { type:'f',   value:0},
-            data:       { type:'tv',  value:[null, null, null, null]},
-            mosaic:     { type:'v2v', value:[new THREE.Vector2(6, 6), new THREE.Vector2(6, 6)]},
-            dshape:     { type:'v2v', value:[new THREE.Vector2(100, 100), new THREE.Vector2(100, 100)]},
-            volxfm:     { type:'m4v', value:[new THREE.Matrix4(), new THREE.Matrix4()] },
-<<<<<<< HEAD
-=======
-
->>>>>>> 4a609c47
-            dataAlpha:  { type:'f', value:1.0},
-        }
-    }
-    THREE.EventDispatcher.prototype.apply(module.DataView.prototype);
-    module.DataView.prototype.setVminmax = function(min, max, dim, idx) {
-        if (dim === undefined)
-            dim = 0;
-
-        if (idx === undefined) {
-            for (var i = 0; i < this.data.length; i++) {
-                this.vmin[i].value[dim] = min;
-                this.vmax[i].value[dim] = max;
-            }
-        } else {
-            this.vmin[idx].value[dim] = min;
-            this.vmax[idx].value[dim] = max;
-        }
-<<<<<<< HEAD
-    }
-    module.DataView.prototype.setColormap = function(cmap, idx) {
-        if (idx === undefined) {
-            for (var i = 0; i < this.data.length; i++) {
-                this.cmap[i].value = colormaps[cmap];
-            }
-        } else {
-            this.cmap[idx].value = colormaps[cmap];
-        }
-    }
-=======
-    }
-    module.DataView.prototype.setColormap = function(cmap, idx) {
-        if (idx === undefined) {
-            for (var i = 0; i < this.data.length; i++) {
-                this.cmap[i].value = colormaps[cmap];
-            }
-        } else {
-            this.cmap[idx].value = colormaps[cmap];
-        }
-    }
->>>>>>> 4a609c47
-    module.DataView.prototype.getShader = function(shaderfunc, uniforms, opts) {
-        if (this.loaded.state() == "pending")
-            $("#dataload").show();
-
-        var shaders = [];
-        for (var i = 0; i < this.data.length; i++) {
-            //Run a shallow merge on the uniform variables
-            var merge = {
-                colormap: this.cmap[i],
-                vmin:     this.vmin[i],
-                vmax:     this.vmax[i]
-            }
-            for (var name in this.uniforms)
-                merge[name] = this.uniforms[name];
-            for (var name in uniforms)
-                merge[name] = uniforms[name];
-
-            var sampler = module.samplers[this.filter];
-            var shadecode = shaderfunc(sampler, this.data[0].raw, this.data.length > 1, viewopts.voxlines, opts);
-            var shader = new THREE.ShaderMaterial({ 
-                vertexShader:shadecode.vertex,
-                fragmentShader:shadecode.fragment,
-                attributes: shadecode.attrs,
-                uniforms: merge,
-                lights:true, 
-            });
-            //shader.metal = true;
-            shader.side = THREE.DoubleSide;
-            shaders.push(shader);
-        }
-
-        //Run set up when the datasets are loaded
-        var allready = [];
-        for (var i = 0; i < this.data.length; i++) {
-            allready.push(false);
-        }
-
-        //Temporarily only support 2D dataviews
-        var deferred = this.data.length == 1 ? 
-            $.when(this.data[0].loaded) : 
-            $.when(this.data[0].loaded, this.data[1].loaded);
-        deferred.done(function() {
-<<<<<<< HEAD
-            for (var i = 0; i < this.data.length; i++) {
-                this.data[i].init(this.uniforms, i);
-                this.data[i].setFilter(this.filter);
-=======
-            this.loaded.resolve();
-
-            for (var i = 0; i < this.data.length; i++) {
-                this.data[i].init(this.uniforms, i);
-                this.data[i].setFilter(this.filter);
-                this.data[i].set(this.uniforms, i, 0);
->>>>>>> 4a609c47
-            }
-            this.set(0);
-
-            this.loaded.resolve();
-        }.bind(this)).progress(function() {
-            for (var i = 0; i < this.data.length; i++) {
-                if (this.data[i].textures.length > this.delay && !allready[i]) {
-                    this.data[i].setFilter(this.filter);
-                    this.data[i].set(this.uniforms, i, 0);
-                    allready[i] = true;
-
-                    //Resolve this deferred if ALL the BrainData objects are loaded (for multiviews)
-                    var test = true;
-                    for (var i = 0; i < allready.length; i++)
-                        test = test && allready[i];
-                    if (test)
-                        this.loaded.resolve();
-                }
-            }
-        }.bind(this));
-        return shaders;
-<<<<<<< HEAD
-    };
-    module.DataView.prototype.set = function(time) {
-=======
-    }
-    module.DataView.prototype.set = function(uniforms, time) {
->>>>>>> 4a609c47
-        var xfm;
-        var frame = ((time + this.delay) * this.rate).mod(this.frames);
-        var fframe = Math.floor(frame);
-        this.uniforms.framemix.value = frame - fframe;
-        for (var i = 0; i < this.data.length; i++) {
-            this.data[i].set(this.uniforms, i, fframe);
-            xfm = this.uniforms.volxfm.value[i];
-            xfm.set.apply(xfm, this.xfm.length != 16 ? this.xfm[i] : this.xfm);
-        }
-    };
-    module.DataView.prototype.setFilter = function(interp) {
-        this.filter = interp;
-        for (var i = 0; i < this.data.length; i++)
-            this.data[i].setFilter(interp);
-        this.dispatchEvent({type:"update"});
-    }
-
-    module.BrainData = function(json, images) {
-        this.loaded = $.Deferred();
-        this.subject = json.subject;
-        this.movie = images[json.name].length > 1;
-        this.raw = json.raw;
-        this.min = json.min;
-        this.max = json.max;
-        this.mosaic = json.mosaic;
-        this.name = json.name;
-
-        this.data = images[json.name];
-        this.frames = images[json.name].length;
-
-        this.textures = [];
-        var loadmosaic = function(idx) {
-            var img = new Image();
-            img.addEventListener("load", function() {
-                var tex;
-                if (this.raw) {
-                    tex = new THREE.Texture(img);
-                    tex.premultiplyAlpha = true;
-                } else {
-                    var canvas = document.createElement("canvas");
-                    var ctx = canvas.getContext('2d');
-                    canvas.width = img.width;
-                    canvas.height = img.height;
-                    ctx.drawImage(img, 0, 0);
-                    var im = ctx.getImageData(0, 0, img.width, img.height).data;
-                    var arr = new Float32Array(im.buffer);
-                    tex = new THREE.DataTexture(arr, img.width, img.height, THREE.LuminanceFormat, THREE.FloatType);
-                    tex.premultiplyAlpha = false;
-                }
-                tex.minFilter = module.filtertypes['nearest'];
-                tex.magfilter = module.filtertypes['nearest'];
-                tex.needsUpdate = true;
-                tex.flipY = false;
-                this.shape = [((img.width-1) / this.mosaic[0])-1, ((img.height-1) / this.mosaic[1])-1];
-                this.textures.push(tex);
-
-                if (this.textures.length < this.frames) {
-                    this.loaded.notify(this.textures.length);
-                    loadmosaic(this.textures.length);
-                } else {
-                    this.loaded.resolve();
-                }
-            }.bind(this));
-            img.src = this.data[this.textures.length];
-        }.bind(this);
-<<<<<<< HEAD
-
-        if (this.mosaic === undefined) {
-=======
-        
-        if (this.xfm === undefined) {
->>>>>>> 4a609c47
-            NParray.fromURL(this.data[0], function(array) {
-                this.verts = array;
-                this.verts.loaded.done(function() {
-                    this.loaded.resolve()
-                }.bind(this));
-            }.bind(this));
-        } else 
-            loadmosaic(0);
-        module.brains[json.data] = this;
-    };
-    module.BrainData.prototype.setFilter = function(interp) {
-        //this.filter = interp;
-        for (var i = 0, il = this.textures.length; i < il; i++) {
-            this.textures[i].minFilter = module.filtertypes[interp];
-            this.textures[i].magFilter = module.filtertypes[interp];
-            this.textures[i].needsUpdate = true;
-        }
-    };
-    module.BrainData.prototype.init = function(uniforms, dim) {
-        uniforms.mosaic.value[dim].set(this.mosaic[0], this.mosaic[1]);
-        uniforms.dshape.value[dim].set(this.shape[0], this.shape[1]);
-    };
-    module.BrainData.prototype.set = function(uniforms, dim, fframe) {
-        if (uniforms.data.value[dim*2] !== this.textures[fframe]) {
-            uniforms.data.value[dim*2] = this.textures[fframe];
-            if (this.frames > 1) {
-                uniforms.data.value[dim*2+1] = this.textures[(fframe+1).mod(this.frames)];
-            } else {
-                uniforms.data.value[dim*2+1] = null;
-            }
-        }
-    }
-    module.fromJSON = function(dataset) {
-        for (var name in dataset.data) {
-            module.brains[name] = new module.BrainData(dataset.data[name], dataset.images);
-        }
-        var dataviews = [];
-        for (var i = 0; i < dataset.views.length; i++) {
-            dataviews.push(new module.DataView(dataset.views[i]));
-        }
-        return dataviews;
-    }
-
-    return module;
+var dataset = (function(module) {
+    module.filtertypes = { 
+        nearest: THREE.NearestFilter, 
+        trilinear: THREE.LinearFilter, 
+        nearlin: THREE.LinearFilter, 
+        debug: THREE.NearestFilter 
+    };
+
+    module.samplers = {
+        trilinear: "trilinear",
+        nearest: "nearest",
+        nearlin: "nearest",
+        debug: "debug",
+    };
+
+    module.brains = {}; //Singleton containing all BrainData objects
+
+    module.makeFrom = function(dvx, dvy) {
+        //Generate a new DataView given two existing ones
+        var json = {};
+        json.name = dvx.name + " vs. "+ dvy.name;
+        json.data = [[dvx.data[0].name, dvy.data[0].name]];
+        json.description = "2D colormap for "+dvx.name+" and "+dvy.name;
+        json.cmap = [viewopts.default_2Dcmap];
+        json.vmin = [[dvx.vmin, dvy.vmin]];
+        json.vmax = [[dvx.vmax, dvy.vmax]];
+        json.attrs = dvx.attrs;
+        json.state = dvx.state;
+        json.xfm = [[dvx.xfm, dvy.xfm]];
+        return new module.DataView(json);
+    };
+
+    module.DataView = function(json) {
+        this.data = [];
+        //Do not handle muliviews for now!
+        for (var i = 0; i < json.data.length; i++) {
+            if (json.data[i] instanceof Array) {
+                this.data.push(module.brains[json.data[i][0]]);
+                this.data.push(module.brains[json.data[i][1]]);
+            } else {
+                this.data.push(module.brains[json.data[i]]);
+            }
+        }
+        this.name = json.name;
+        this.description = json.desc;
+
+        this.attrs = json.attrs;
+        this.state = json.state;
+        this.loaded = $.Deferred().done(function() { $("#dataload").hide(); });
+        this.rate = json.attrs.rate === undefined ? 1 : json.attrs.rate;
+        this.delay = json.attrs.delay === undefined ? 0 : json.attrs.delay;
+        this.filter = json.attrs.filter === undefined ? "nearest" : json.attrs.filter;
+        if (json.attrs.stim !== undefined)
+            this.stim = "stim/"+json.attrs.stim;
+
+        //no multiviews yet
+        this.xfm = json.xfm[0];
+        this.cmap = [{type:'t', value:colormaps[json.cmap[0]]}];
+        this.vmin = [{type:'fv1', value:json.vmin[0] instanceof Array? json.vmin[0] : [json.vmin[0], 0]}];
+        this.vmax = [{type:'fv1', value:json.vmax
+
+        this.frames = this.data[0].frames
+        this.length = this.frames / this.rate;
+
+        this.uniforms = {
+            framemix:   { type:'f',   value:0},
+            data:       { type:'tv',  value:[null, null, null, null]},
+            mosaic:     { type:'v2v', value:[new THREE.Vector2(6, 6), new THREE.Vector2(6, 6)]},
+            dshape:     { type:'v2v', value:[new THREE.Vector2(100, 100), new THREE.Vector2(100, 100)]},
+            volxfm:     { type:'m4v', value:[new THREE.Matrix4(), new THREE.Matrix4()] },
+            dataAlpha:  { type:'f', value:1.0},
+        }
+    }
+    THREE.EventDispatcher.prototype.apply(module.DataView.prototype);
+    module.DataView.prototype.setVminmax = function(min, max, dim, idx) {
+        if (dim === undefined)
+            dim = 0;
+
+        if (idx === undefined) {
+            for (var i = 0; i < this.data.length; i++) {
+                this.vmin[i].value[dim] = min;
+                this.vmax[i].value[dim] = max;
+            }
+        } else {
+            this.vmin[idx].value[dim] = min;
+            this.vmax[idx].value[dim] = max;
+        }
+    }
+    module.DataView.prototype.setColormap = function(cmap, idx) {
+        if (idx === undefined) {
+            for (var i = 0; i < this.data.length; i++) {
+                this.cmap[i].value = colormaps[cmap];
+            }
+        } else {
+            this.cmap[idx].value = colormaps[cmap];
+        }
+    }
+
+    module.DataView.prototype.getShader = function(shaderfunc, uniforms, opts) {
+        if (this.loaded.state() == "pending")
+            $("#dataload").show();
+
+        var shaders = [];
+        for (var i = 0; i < this.data.length; i++) {
+            //Run a shallow merge on the uniform variables
+            var merge = {
+                colormap: this.cmap[i],
+                vmin:     this.vmin[i],
+                vmax:     this.vmax[i]
+            }
+            for (var name in this.uniforms)
+                merge[name] = this.uniforms[name];
+            for (var name in uniforms)
+                merge[name] = uniforms[name];
+
+            var sampler = module.samplers[this.filter];
+            var shadecode = shaderfunc(sampler, this.data[0].raw, this.data.length > 1, viewopts.voxlines, opts);
+            var shader = new THREE.ShaderMaterial({ 
+                vertexShader:shadecode.vertex,
+                fragmentShader:shadecode.fragment,
+                attributes: shadecode.attrs,
+                uniforms: merge,
+                lights:true, 
+            });
+            //shader.metal = true;
+            shader.side = THREE.DoubleSide;
+            shaders.push(shader);
+        }
+
+        //Run set up when the datasets are loaded
+        var allready = [];
+        for (var i = 0; i < this.data.length; i++) {
+            allready.push(false);
+        }
+
+        //Temporarily only support 2D dataviews
+        var deferred = this.data.length == 1 ? 
+            $.when(this.data[0].loaded) : 
+            $.when(this.data[0].loaded, this.data[1].loaded);
+        deferred.done(function() {
+            for (var i = 0; i < this.data.length; i++) {
+                this.data[i].init(this.uniforms, i);
+                this.data[i].setFilter(this.filter);
+            }
+            this.set(0);
+
+            this.loaded.resolve();
+        }.bind(this)).progress(function() {
+            for (var i = 0; i < this.data.length; i++) {
+                if (this.data[i].textures.length > this.delay && !allready[i]) {
+                    this.data[i].setFilter(this.filter);
+                    this.data[i].set(this.uniforms, i, 0);
+                    allready[i] = true;
+
+                    //Resolve this deferred if ALL the BrainData objects are loaded (for multiviews)
+                    var test = true;
+                    for (var i = 0; i < allready.length; i++)
+                        test = test && allready[i];
+                    if (test)
+                        this.loaded.resolve();
+                }
+            }
+        }.bind(this));
+        return shaders;
+    };
+    module.DataView.prototype.set = function(time) {
+        var xfm;
+        var frame = ((time + this.delay) * this.rate).mod(this.frames);
+        var fframe = Math.floor(frame);
+        this.uniforms.framemix.value = frame - fframe;
+        for (var i = 0; i < this.data.length; i++) {
+            this.data[i].set(this.uniforms, i, fframe);
+            xfm = this.uniforms.volxfm.value[i];
+            xfm.set.apply(xfm, this.xfm.length != 16 ? this.xfm[i] : this.xfm);
+        }
+    };
+    module.DataView.prototype.setFilter = function(interp) {
+        this.filter = interp;
+        for (var i = 0; i < this.data.length; i++)
+            this.data[i].setFilter(interp);
+        this.dispatchEvent({type:"update"});
+    }
+
+    module.BrainData = function(json, images) {
+        this.loaded = $.Deferred();
+        this.subject = json.subject;
+        this.movie = images[json.name].length > 1;
+        this.raw = json.raw;
+        this.min = json.min;
+        this.max = json.max;
+        this.mosaic = json.mosaic;
+        this.name = json.name;
+
+        this.data = images[json.name];
+        this.frames = images[json.name].length;
+
+        this.textures = [];
+        var loadmosaic = function(idx) {
+            var img = new Image();
+            img.addEventListener("load", function() {
+                var tex;
+                if (this.raw) {
+                    tex = new THREE.Texture(img);
+                    tex.premultiplyAlpha = true;
+                } else {
+                    var canvas = document.createElement("canvas");
+                    var ctx = canvas.getContext('2d');
+                    canvas.width = img.width;
+                    canvas.height = img.height;
+                    ctx.drawImage(img, 0, 0);
+                    var im = ctx.getImageData(0, 0, img.width, img.height).data;
+                    var arr = new Float32Array(im.buffer);
+                    tex = new THREE.DataTexture(arr, img.width, img.height, THREE.LuminanceFormat, THREE.FloatType);
+                    tex.premultiplyAlpha = false;
+                }
+                tex.minFilter = module.filtertypes['nearest'];
+                tex.magfilter = module.filtertypes['nearest'];
+                tex.needsUpdate = true;
+                tex.flipY = false;
+                this.shape = [((img.width-1) / this.mosaic[0])-1, ((img.height-1) / this.mosaic[1])-1];
+                this.textures.push(tex);
+
+                if (this.textures.length < this.frames) {
+                    this.loaded.notify(this.textures.length);
+                    loadmosaic(this.textures.length);
+                } else {
+                    this.loaded.resolve();
+                }
+            }.bind(this));
+            img.src = this.data[this.textures.length];
+        }.bind(this);
+
+        if (this.mosaic === undefined) {
+            NParray.fromURL(this.data[0], function(array) {
+                this.verts = array;
+                this.verts.loaded.done(function() {
+                    this.loaded.resolve()
+                }.bind(this));
+            }.bind(this));
+        } else 
+            loadmosaic(0);
+        module.brains[json.data] = this;
+    };
+    module.BrainData.prototype.setFilter = function(interp) {
+        //this.filter = interp;
+        for (var i = 0, il = this.textures.length; i < il; i++) {
+            this.textures[i].minFilter = module.filtertypes[interp];
+            this.textures[i].magFilter = module.filtertypes[interp];
+            this.textures[i].needsUpdate = true;
+        }
+    };
+    module.BrainData.prototype.init = function(uniforms, dim) {
+        uniforms.mosaic.value[dim].set(this.mosaic[0], this.mosaic[1]);
+        uniforms.dshape.value[dim].set(this.shape[0], this.shape[1]);
+    };
+    module.BrainData.prototype.set = function(uniforms, dim, fframe) {
+        if (uniforms.data.value[dim*2] !== this.textures[fframe]) {
+            uniforms.data.value[dim*2] = this.textures[fframe];
+            if (this.frames > 1) {
+                uniforms.data.value[dim*2+1] = this.textures[(fframe+1).mod(this.frames)];
+            } else {
+                uniforms.data.value[dim*2+1] = null;
+            }
+        }
+    }
+    module.fromJSON = function(dataset) {
+        for (var name in dataset.data) {
+            module.brains[name] = new module.BrainData(dataset.data[name], dataset.images);
+        }
+        var dataviews = [];
+        for (var i = 0; i < dataset.views.length; i++) {
+            dataviews.push(new module.DataView(dataset.views[i]));
+        }
+        return dataviews;
+    }
+
+    return module;
 }(dataset || {}));