--- conflicted
+++ resolved
@@ -53,11 +53,7 @@
 class Mixer(HasTraits):
     points = Any
     polys = Any
-<<<<<<< HEAD
-    coords = Array
-=======
     coords = Any
->>>>>>> 3a6779a0
     data = Array
     tcoords = Any
     mix = Range(0., 1., value=1)
