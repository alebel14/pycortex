html { height:100%; }
body { 
    background-color:#333; 
    margin:0px;
    font-family:helvetica;
    font-size:10pt;
    height:100%;
    min-height:100%;
    overflow:hidden;
    text-align:center;
}
canvas { display:block; }
input[type='text'] {
    border:1px solid #CCC;
    border-radius:10px / 2px;
}
table { cell-spacing:0px; }
.clear { clear:both; }

.vcenter {
    display:table-cell;
    vertical-align:middle;
    text-align:center;
}

.content { padding:10px; }
.infobar {
    transition: all .3s; 
    transition-timing-function:ease;
    transition-delay:1s;
    -moz-transition: all .3s;
    -moz-transition-timing-function: ease;
    -moz-transition-delay:1s;
    -webkit-transition: all .3s;
    -webkit-transition-timing-function: ease;
    -webkit-transition-delay:1s;

    position:relative;
    z-index:10;
    background-color:rgba(255,255,255, .2);
    box-shadow:0px 0px 10px black;
}
.infobar:hover, .infobar:active {
    background-color:rgba(255,255,255, .6);
    transition-delay:.1s;
    -moz-transition-delay:.1s;
    -webkit-transition-delay:.1s;
}

#main {
    margin:0px;
    min-height:100%;
    height: auto !important;
    height:100%;
    text-align:left;
}

.loadmsg {
    position:absolute;
    z-index:100;
    margin:20px;
    background:rgba(50,50,50,.5);
    color:white;
    padding:20px;
    right:0px;
    text-align:center;
}
.loadmsg img {
    height:16px;
    vertical-align: middle;
    margin:0px 10px 0px 0px;
}
a { color:white; }
a:hover { color:#AAA; }
a:visited { color:white; }

/*************************************************
 * WebGL Canvas
 *************************************************/
#brain {
    transition: opacity .5s ease;
    -moz-transition: opacity .5s ease;
    -webkit-transition:opacity .5s ease;
    position:absolute;
    z-index:2;
    opacity:0;
    width:100%;
    height:100%;
}
#roilabels {
    position:absolute;
    z-index:5;
    width:100%;
    height:100%;
    overflow:hidden;
}
#braincover {
    z-index:8;
    position:absolute;
    top:0px;
    left:0px;
    opacity:0;
}
#hiderois {
    display:none;
}

/*************************************************
 * Side panel
 *************************************************/
#bar {
    position:absolute;
    z-index:9;
    left:100%;
    width:5px;
    height:100%;
    margin-left:-4px;
    background-color: #FFF;
    background-image: -webkit-linear-gradient(top, #EEE, #CCC);
    background-image: -moz-linear-gradient(top, #EEE, #CCC);
    background-image: linear-gradient(top, #EEE, #CCC);
    border: 1px solid #CCC;
    border-bottom: 1px solid #BBB;
    /*border-radius: 3px;*/
    color: #333;
    display:none;
    line-height:.5;
}
#bar:hover {
    background-color: #dddddd;
    background-image: -webkit-linear-gradient(top, #dddddd, #bbbbbb);
    background-image: -moz-linear-gradient(top, #dddddd, #bbbbbb);
    background-image: linear-gradient(top, #dddddd, #bbbbbb);
    border: 1px solid #bbb;
    border-bottom: 1px solid #999;
    cursor: w-resize;
    text-shadow: 0 1px 0 #ddd; 
}
#bar:active {
    border: 1px solid #aaa;
    border-bottom: 1px solid #888;
    -webkit-box-shadow: inset 0 0 5px 2px #aaaaaa, 0 1px 0 0 #eeeeee;
    -moz-box-shadow: inset 0 0 5px 2px #aaaaaa, 0 1px 0 0 #eeeeee;
    box-shadow: inset 0 0 5px 2px #aaaaaa, 0 1px 0 0 #eeeeee; 
}
#sidepanel {
    position:absolute;
    left:100%;
    width:0%;
    height:100%;
    display:table;
    overflow:hidden;
}

/*************************************************
 * Loading messages
 *************************************************/
#pluginload {
    display:none;
}
#dataload {
    width:200px;
    left:100px;
    top:100px;
    font-size:150%;
}
#dataload img {
    height:32px;
}
#ctmload {
    background:none;
    color:#AAA;
    width:400px;
    height:200px;
    top:50%;
    left:50%;
    margin-top:-50px;
    margin-left:-200px;
    text-shadow:0px 1px 1px black;
}

#dataname {
<<<<<<< HEAD
    display:none;
    float:right;
=======
    float:left;
>>>>>>> 645e60e1
    text-shadow:0px 2px 8px black, 0px 1px 8px black;
    color:white;
    font-size:24pt;
    padding:10px;
    margin:20px;
    border-radius:10px;
    /*border:2px solid rgba(255,255,255,0.4);*/
    background:rgba(255,255,255,.2);
}


/*************************************************
 * Top Bar
 *************************************************/
#topbar { 
    height:450px; 
    width:100%;
    margin:-440px auto -10px auto;      
    border-radius: 0px 0px 10px 10px / 0px 0px 10px 10px;
    text-align:left;
}
#topbar:hover, #topbar:active { 
    margin:0px auto -450px auto;
}

#display_options fieldset {
    border:1px solid #666;
    border-radius: 20px 20px 50px 50px / 5px 5px 10px 10px;
    margin:5px;
}
.opt_category {
    float:left;
}
.subtable table {
    width:100%;
}
.subtable table td {
    text-align:center;
}
.subtable tr:first-child td:first-child { 
    text-align:left; 
}
.subtable table td:first-child {
    width:40%;
    min-width:50px;
}
.subtable table td:last-child {
    width:60%;
}

/* Colorbar */
.dd-selected-text, .dd-option-text { display:none; }
.dd-option-image, .dd-selected-image { 
    min-height:10px; 
    width:256px; 
    max-width:256px; 
    max-height:256px; 
}

.vcolorbar { 
    display:none; 
    width:36px; 
}
input.vlim {
    float:left; 
    width:36px;
}
.vrange_wrap { 
    float:left; 
    padding:5px 10px;
}
#vrange { 
    width:200px; 
}
#vrange2 { 
    height:200px; 
}
#topbar fieldset {
    min-width:200px;
}

#zlockopts {
    float:left;
}
p#zlocklabel {
    float:left;
    margin-right:5px;
}

/* datasets */
ul#datasets { width: 200px; list-style: none; margin: 0; padding: 0; }
ul#datasets li { 
    background: white; 
    position:relative; 
    margin: 5px; 
    padding: 5px; 
    border: 1px solid black; 
    list-style: none; 
    padding-left: 42px; 
}
ul#datasets li .handle { 
    background: #CCC; 
    position: absolute; 
    left: 0; 
    top: 0; 
    bottom: 0; 
    padding:8px;
    border-top-left-radius: 4px;
    border-bottom-left-radius: 4px;
}
.ui-selecting { background: #eee !important; }
.ui-selecting .handle { background: #ddd; }
.ui-selected { background: #def !important; }
.ui-selected .handle { background: #cde; }

/*************************************************
 * Bottom Bar
 *************************************************/
.bbar_controls:hover, .bbar_controls:active{
    margin-top:-135px !important;
}

#bottombar {
    height:135px;
    margin-top:-10px;
    border-radius: 10px 10px 0px 0px / 10px 10px 0px 0px;
    clear:both;
    text-align:left;
}
#bottombar table {
    padding:4px;
}
#bottombar table td:first-child {
    width:5%;
    min-width:80px;
}
#bottombar:hover, #bottombar:active {
    margin-top:-80px;
}
#moviecontrols {
    width:100%;
    text-align:center;
    display:none;
}
table#movieui {
    width:60%;
    margin:auto;
    text-align:left;
    vertical-align:middle;
}
#moviecontrol { 
    padding:2px; 
}
#moviecontrol img {
    padding:4px;
    appearance:button;
    -moz-appearance:button;
    -webkit-appearance:button;
}
#movieframe {
    width:60px;
}
#movieprogress {
    width:100%;
}

#stim_movie {
    width:100%;
}

.roilabel {
    position:absolute;
    z-index:5;
    color:white;
    font-size:16pt;
    margin:-25px 0px 0px -50px;
    width:100px;
    height:50px;
    line-height:50px;
    text-align:center;
    text-shadow:0px 0px 8px black;
    font-style:italic;
    font-weight:bold;
    user-select:none;
    -moz-user-select:none;
    -webkit-user-select:none;
}<|MERGE_RESOLUTION|>--- conflicted
+++ resolved
@@ -180,12 +180,8 @@
 }
 
 #dataname {
-<<<<<<< HEAD
-    display:none;
-    float:right;
-=======
+    display:none;
     float:left;
->>>>>>> 645e60e1
     text-shadow:0px 2px 8px black, 0px 1px 8px black;
     color:white;
     font-size:24pt;
